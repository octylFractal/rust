--- conflicted
+++ resolved
@@ -18,14 +18,11 @@
 use sys;
 use unstable::exchange_alloc;
 use cast::transmute;
-<<<<<<< HEAD
-use task::rt::rust_get_task;
+use rt::{context, OldTaskContext};
+use rt::local_services::borrow_local_services;
 use option::{Option, Some, None};
 use io;
-=======
-use rt::{context, OldTaskContext};
-use rt::local_services::borrow_local_services;
->>>>>>> 063851ff
+use task::rt::rust_get_task;
 
 #[allow(non_camel_case_types)]
 pub type rust_task = c_void;
@@ -255,11 +252,6 @@
 
 #[lang="malloc"]
 pub unsafe fn local_malloc(td: *c_char, size: uintptr_t) -> *c_char {
-<<<<<<< HEAD
-    let result = rustrt::rust_upcall_malloc_noswitch(td, size);
-    debug_mem("local_malloc: ", result);
-    return result;
-=======
     match context() {
         OldTaskContext => {
             return rustrt::rust_upcall_malloc_noswitch(td, size);
@@ -272,7 +264,6 @@
             return alloc;
         }
     }
->>>>>>> 063851ff
 }
 
 // NB: Calls to free CANNOT be allowed to fail, as throwing an exception from
@@ -280,10 +271,6 @@
 // problem occurs, call exit instead.
 #[lang="free"]
 pub unsafe fn local_free(ptr: *c_char) {
-<<<<<<< HEAD
-    debug_mem("local_free: ", ptr);
-    rustrt::rust_upcall_free_noswitch(ptr);
-=======
     match context() {
         OldTaskContext => {
             rustrt::rust_upcall_free_noswitch(ptr);
@@ -294,7 +281,6 @@
             }
         }
     }
->>>>>>> 063851ff
 }
 
 #[cfg(stage0)]
