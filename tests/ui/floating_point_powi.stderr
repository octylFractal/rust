error: multiply and add expressions can be calculated more efficiently and accurately
  --> $DIR/floating_point_powi.rs:10:13
   |
LL |     let _ = x.powi(2) + y;
   |             ^^^^^^^^^^^^^ help: consider using: `x.mul_add(x, y)`
   |
   = note: `-D clippy::suboptimal-flops` implied by `-D warnings`

error: multiply and add expressions can be calculated more efficiently and accurately
  --> $DIR/floating_point_powi.rs:11:13
   |
LL |     let _ = x.powi(2) - y;
   |             ^^^^^^^^^^^^^ help: consider using: `x.mul_add(x, -y)`

error: multiply and add expressions can be calculated more efficiently and accurately
  --> $DIR/floating_point_powi.rs:11:13
   |
LL |     let _ = x + y.powi(2);
   |             ^^^^^^^^^^^^^ help: consider using: `y.mul_add(y, x)`

error: multiply and add expressions can be calculated more efficiently and accurately
  --> $DIR/floating_point_powi.rs:12:13
<<<<<<< HEAD
   |
LL |     let _ = x - y.powi(2);
   |             ^^^^^^^^^^^^^ help: consider using: `y.mul_add(-y, x)`

error: multiply and add expressions can be calculated more efficiently and accurately
  --> $DIR/floating_point_powi.rs:13:13
=======
>>>>>>> 2be6c4ae
   |
LL |     let _ = x + (y as f32).powi(2);
   |             ^^^^^^^^^^^^^^^^^^^^^^ help: consider using: `(y as f32).mul_add(y as f32, x)`

error: multiply and add expressions can be calculated more efficiently and accurately
<<<<<<< HEAD
  --> $DIR/floating_point_powi.rs:14:13
=======
  --> $DIR/floating_point_powi.rs:13:13
>>>>>>> 2be6c4ae
   |
LL |     let _ = (x.powi(2) + y).sqrt();
   |             ^^^^^^^^^^^^^^^ help: consider using: `x.mul_add(x, y)`

error: multiply and add expressions can be calculated more efficiently and accurately
<<<<<<< HEAD
  --> $DIR/floating_point_powi.rs:15:13
=======
  --> $DIR/floating_point_powi.rs:14:13
>>>>>>> 2be6c4ae
   |
LL |     let _ = (x + y.powi(2)).sqrt();
   |             ^^^^^^^^^^^^^^^ help: consider using: `y.mul_add(y, x)`

error: aborting due to 7 previous errors
<|MERGE_RESOLUTION|>--- conflicted
+++ resolved
@@ -13,42 +13,31 @@
    |             ^^^^^^^^^^^^^ help: consider using: `x.mul_add(x, -y)`
 
 error: multiply and add expressions can be calculated more efficiently and accurately
-  --> $DIR/floating_point_powi.rs:11:13
+  --> $DIR/floating_point_powi.rs:12:13
    |
 LL |     let _ = x + y.powi(2);
    |             ^^^^^^^^^^^^^ help: consider using: `y.mul_add(y, x)`
 
 error: multiply and add expressions can be calculated more efficiently and accurately
-  --> $DIR/floating_point_powi.rs:12:13
-<<<<<<< HEAD
+  --> $DIR/floating_point_powi.rs:13:13
    |
 LL |     let _ = x - y.powi(2);
    |             ^^^^^^^^^^^^^ help: consider using: `y.mul_add(-y, x)`
 
 error: multiply and add expressions can be calculated more efficiently and accurately
-  --> $DIR/floating_point_powi.rs:13:13
-=======
->>>>>>> 2be6c4ae
+  --> $DIR/floating_point_powi.rs:14:13
    |
 LL |     let _ = x + (y as f32).powi(2);
    |             ^^^^^^^^^^^^^^^^^^^^^^ help: consider using: `(y as f32).mul_add(y as f32, x)`
 
 error: multiply and add expressions can be calculated more efficiently and accurately
-<<<<<<< HEAD
-  --> $DIR/floating_point_powi.rs:14:13
-=======
-  --> $DIR/floating_point_powi.rs:13:13
->>>>>>> 2be6c4ae
+  --> $DIR/floating_point_powi.rs:15:13
    |
 LL |     let _ = (x.powi(2) + y).sqrt();
    |             ^^^^^^^^^^^^^^^ help: consider using: `x.mul_add(x, y)`
 
 error: multiply and add expressions can be calculated more efficiently and accurately
-<<<<<<< HEAD
-  --> $DIR/floating_point_powi.rs:15:13
-=======
-  --> $DIR/floating_point_powi.rs:14:13
->>>>>>> 2be6c4ae
+  --> $DIR/floating_point_powi.rs:16:13
    |
 LL |     let _ = (x + y.powi(2)).sqrt();
    |             ^^^^^^^^^^^^^^^ help: consider using: `y.mul_add(y, x)`
