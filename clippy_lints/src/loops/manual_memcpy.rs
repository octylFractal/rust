use super::{IncrementVisitor, InitializeVisitor, MANUAL_MEMCPY};
use clippy_utils::diagnostics::span_lint_and_sugg;
use clippy_utils::source::snippet;
use clippy_utils::sugg::Sugg;
use clippy_utils::ty::is_copy;
use clippy_utils::{get_enclosing_block, higher, path_to_local, sugg};
use if_chain::if_chain;
use rustc_ast::ast;
use rustc_errors::Applicability;
use rustc_hir::intravisit::walk_block;
use rustc_hir::{BinOpKind, Block, Expr, ExprKind, HirId, Pat, PatKind, StmtKind};
use rustc_lint::LateContext;
use rustc_middle::ty::{self, Ty};
use rustc_span::symbol::sym;
use std::fmt::Display;
use std::iter::Iterator;

/// Checks for for loops that sequentially copy items from one slice-like
/// object to another.
pub(super) fn check<'tcx>(
    cx: &LateContext<'tcx>,
    pat: &'tcx Pat<'_>,
    arg: &'tcx Expr<'_>,
    body: &'tcx Expr<'_>,
    expr: &'tcx Expr<'_>,
) -> bool {
    if let Some(higher::Range {
        start: Some(start),
        end: Some(end),
        limits,
    }) = higher::Range::hir(arg)
    {
        // the var must be a single name
        if let PatKind::Binding(_, canonical_id, _, _) = pat.kind {
            let mut starts = vec![Start {
                id: canonical_id,
                kind: StartKind::Range,
            }];

            // This is one of few ways to return different iterators
            // derived from: https://stackoverflow.com/questions/29760668/conditionally-iterate-over-one-of-several-possible-iterators/52064434#52064434
            let mut iter_a = None;
            let mut iter_b = None;

            if let ExprKind::Block(block, _) = body.kind {
                if let Some(loop_counters) = get_loop_counters(cx, block, expr) {
                    starts.extend(loop_counters);
                }
                iter_a = Some(get_assignments(block, &starts));
            } else {
                iter_b = Some(get_assignment(body));
            }

            let assignments = iter_a.into_iter().flatten().chain(iter_b.into_iter());

            let big_sugg = assignments
                // The only statements in the for loops can be indexed assignments from
                // indexed retrievals (except increments of loop counters).
                .map(|o| {
                    o.and_then(|(lhs, rhs)| {
                        let rhs = fetch_cloned_expr(rhs);
                        if_chain! {
                            if let ExprKind::Index(base_left, idx_left) = lhs.kind;
                            if let ExprKind::Index(base_right, idx_right) = rhs.kind;
                            if let Some(ty) = get_slice_like_element_ty(cx, cx.typeck_results().expr_ty(base_left));
                            if get_slice_like_element_ty(cx, cx.typeck_results().expr_ty(base_right)).is_some();
                            if let Some((start_left, offset_left)) = get_details_from_idx(cx, idx_left, &starts);
                            if let Some((start_right, offset_right)) = get_details_from_idx(cx, idx_right, &starts);

                            // Source and destination must be different
                            if path_to_local(base_left) != path_to_local(base_right);
                            then {
                                Some((ty, IndexExpr { base: base_left, idx: start_left, idx_offset: offset_left },
                                    IndexExpr { base: base_right, idx: start_right, idx_offset: offset_right }))
                            } else {
                                None
                            }
                        }
                    })
                })
                .map(|o| o.map(|(ty, dst, src)| build_manual_memcpy_suggestion(cx, start, end, limits, ty, &dst, &src)))
                .collect::<Option<Vec<_>>>()
                .filter(|v| !v.is_empty())
                .map(|v| v.join("\n    "));

            if let Some(big_sugg) = big_sugg {
                span_lint_and_sugg(
                    cx,
                    MANUAL_MEMCPY,
                    expr.span,
                    "it looks like you're manually copying between slices",
                    "try replacing the loop by",
                    big_sugg,
                    Applicability::Unspecified,
                );
                return true;
            }
        }
    }
    false
}

fn build_manual_memcpy_suggestion<'tcx>(
    cx: &LateContext<'tcx>,
    start: &Expr<'_>,
    end: &Expr<'_>,
    limits: ast::RangeLimits,
    elem_ty: Ty<'tcx>,
    dst: &IndexExpr<'_>,
    src: &IndexExpr<'_>,
) -> String {
    fn print_offset(offset: MinifyingSugg<'static>) -> MinifyingSugg<'static> {
        if offset.to_string() == "0" {
            sugg::EMPTY.into()
        } else {
            offset
        }
    }

    let print_limit = |end: &Expr<'_>, end_str: &str, base: &Expr<'_>, sugg: MinifyingSugg<'static>| {
        if_chain! {
            if let ExprKind::MethodCall(method, _, len_args, _) = end.kind;
            if method.ident.name == sym::len;
            if len_args.len() == 1;
            if let Some(arg) = len_args.get(0);
            if path_to_local(arg) == path_to_local(base);
            then {
                if sugg.to_string() == end_str {
                    sugg::EMPTY.into()
                } else {
                    sugg
                }
            } else {
                match limits {
                    ast::RangeLimits::Closed => {
                        sugg + &sugg::ONE.into()
                    },
                    ast::RangeLimits::HalfOpen => sugg,
                }
            }
        }
    };

    let start_str = Sugg::hir(cx, start, "").into();
    let end_str: MinifyingSugg<'_> = Sugg::hir(cx, end, "").into();

    let print_offset_and_limit = |idx_expr: &IndexExpr<'_>| match idx_expr.idx {
        StartKind::Range => (
            print_offset(apply_offset(&start_str, &idx_expr.idx_offset)).into_sugg(),
            print_limit(
                end,
                end_str.to_string().as_str(),
                idx_expr.base,
                apply_offset(&end_str, &idx_expr.idx_offset),
            )
            .into_sugg(),
        ),
        StartKind::Counter { initializer } => {
            let counter_start = Sugg::hir(cx, initializer, "").into();
            (
                print_offset(apply_offset(&counter_start, &idx_expr.idx_offset)).into_sugg(),
                print_limit(
                    end,
                    end_str.to_string().as_str(),
                    idx_expr.base,
                    apply_offset(&end_str, &idx_expr.idx_offset) + &counter_start - &start_str,
                )
                .into_sugg(),
            )
        },
    };

    let (dst_offset, dst_limit) = print_offset_and_limit(dst);
    let (src_offset, src_limit) = print_offset_and_limit(src);

    let dst_base_str = snippet(cx, dst.base.span, "???");
    let src_base_str = snippet(cx, src.base.span, "???");

    let dst = if dst_offset == sugg::EMPTY && dst_limit == sugg::EMPTY {
        dst_base_str
    } else {
        format!(
            "{}[{}..{}]",
            dst_base_str,
            dst_offset.maybe_par(),
            dst_limit.maybe_par()
        )
        .into()
    };

    let method_str = if is_copy(cx, elem_ty) {
        "copy_from_slice"
    } else {
        "clone_from_slice"
    };

    format!(
        "{}.{}(&{}[{}..{}]);",
        dst,
        method_str,
        src_base_str,
        src_offset.maybe_par(),
        src_limit.maybe_par()
    )
}

/// a wrapper of `Sugg`. Besides what `Sugg` do, this removes unnecessary `0`;
/// and also, it avoids subtracting a variable from the same one by replacing it with `0`.
/// it exists for the convenience of the overloaded operators while normal functions can do the
/// same.
#[derive(Clone)]
struct MinifyingSugg<'a>(Sugg<'a>);

<<<<<<< HEAD
impl Display for MinifyingSugg<'a> {
=======
impl<'a> Display for MinifyingSugg<'a> {
>>>>>>> 60e68d68
    fn fmt(&self, f: &mut std::fmt::Formatter<'_>) -> std::fmt::Result {
        self.0.fmt(f)
    }
}

impl<'a> MinifyingSugg<'a> {
    fn into_sugg(self) -> Sugg<'a> {
        self.0
    }
}

impl<'a> From<Sugg<'a>> for MinifyingSugg<'a> {
    fn from(sugg: Sugg<'a>) -> Self {
        Self(sugg)
    }
}

impl std::ops::Add for &MinifyingSugg<'static> {
    type Output = MinifyingSugg<'static>;
    fn add(self, rhs: &MinifyingSugg<'static>) -> MinifyingSugg<'static> {
        match (self.to_string().as_str(), rhs.to_string().as_str()) {
            ("0", _) => rhs.clone(),
            (_, "0") => self.clone(),
            (_, _) => (&self.0 + &rhs.0).into(),
        }
    }
}

impl std::ops::Sub for &MinifyingSugg<'static> {
    type Output = MinifyingSugg<'static>;
    fn sub(self, rhs: &MinifyingSugg<'static>) -> MinifyingSugg<'static> {
        match (self.to_string().as_str(), rhs.to_string().as_str()) {
            (_, "0") => self.clone(),
            ("0", _) => (-rhs.0.clone()).into(),
            (x, y) if x == y => sugg::ZERO.into(),
            (_, _) => (&self.0 - &rhs.0).into(),
        }
    }
}

impl std::ops::Add<&MinifyingSugg<'static>> for MinifyingSugg<'static> {
    type Output = MinifyingSugg<'static>;
    fn add(self, rhs: &MinifyingSugg<'static>) -> MinifyingSugg<'static> {
        match (self.to_string().as_str(), rhs.to_string().as_str()) {
            ("0", _) => rhs.clone(),
            (_, "0") => self,
            (_, _) => (self.0 + &rhs.0).into(),
        }
    }
}

impl std::ops::Sub<&MinifyingSugg<'static>> for MinifyingSugg<'static> {
    type Output = MinifyingSugg<'static>;
    fn sub(self, rhs: &MinifyingSugg<'static>) -> MinifyingSugg<'static> {
        match (self.to_string().as_str(), rhs.to_string().as_str()) {
            (_, "0") => self,
            ("0", _) => (-rhs.0.clone()).into(),
            (x, y) if x == y => sugg::ZERO.into(),
            (_, _) => (self.0 - &rhs.0).into(),
        }
    }
}

/// a wrapper around `MinifyingSugg`, which carries an operator like currying
/// so that the suggested code become more efficient (e.g. `foo + -bar` `foo - bar`).
struct Offset {
    value: MinifyingSugg<'static>,
    sign: OffsetSign,
}

#[derive(Clone, Copy)]
enum OffsetSign {
    Positive,
    Negative,
}

impl Offset {
    fn negative(value: Sugg<'static>) -> Self {
        Self {
            value: value.into(),
            sign: OffsetSign::Negative,
        }
    }

    fn positive(value: Sugg<'static>) -> Self {
        Self {
            value: value.into(),
            sign: OffsetSign::Positive,
        }
    }

    fn empty() -> Self {
        Self::positive(sugg::ZERO)
    }
}

fn apply_offset(lhs: &MinifyingSugg<'static>, rhs: &Offset) -> MinifyingSugg<'static> {
    match rhs.sign {
        OffsetSign::Positive => lhs + &rhs.value,
        OffsetSign::Negative => lhs - &rhs.value,
    }
}

#[derive(Debug, Clone, Copy)]
enum StartKind<'hir> {
    Range,
    Counter { initializer: &'hir Expr<'hir> },
}

struct IndexExpr<'hir> {
    base: &'hir Expr<'hir>,
    idx: StartKind<'hir>,
    idx_offset: Offset,
}

struct Start<'hir> {
    id: HirId,
    kind: StartKind<'hir>,
}

fn get_slice_like_element_ty<'tcx>(cx: &LateContext<'tcx>, ty: Ty<'tcx>) -> Option<Ty<'tcx>> {
    match ty.kind() {
        ty::Adt(adt, subs) if cx.tcx.is_diagnostic_item(sym::Vec, adt.did) => Some(subs.type_at(0)),
        ty::Ref(_, subty, _) => get_slice_like_element_ty(cx, subty),
        ty::Slice(ty) | ty::Array(ty, _) => Some(ty),
        _ => None,
    }
}

fn fetch_cloned_expr<'tcx>(expr: &'tcx Expr<'tcx>) -> &'tcx Expr<'tcx> {
    if_chain! {
        if let ExprKind::MethodCall(method, _, args, _) = expr.kind;
        if method.ident.name == sym::clone;
        if args.len() == 1;
        if let Some(arg) = args.get(0);
        then { arg } else { expr }
    }
}

fn get_details_from_idx<'tcx>(
    cx: &LateContext<'tcx>,
    idx: &Expr<'_>,
    starts: &[Start<'tcx>],
) -> Option<(StartKind<'tcx>, Offset)> {
    fn get_start<'tcx>(e: &Expr<'_>, starts: &[Start<'tcx>]) -> Option<StartKind<'tcx>> {
        let id = path_to_local(e)?;
        starts.iter().find(|start| start.id == id).map(|start| start.kind)
    }

    fn get_offset<'tcx>(cx: &LateContext<'tcx>, e: &Expr<'_>, starts: &[Start<'tcx>]) -> Option<Sugg<'static>> {
        match &e.kind {
            ExprKind::Lit(l) => match l.node {
                ast::LitKind::Int(x, _ty) => Some(Sugg::NonParen(x.to_string().into())),
                _ => None,
            },
            ExprKind::Path(..) if get_start(e, starts).is_none() => Some(Sugg::hir(cx, e, "???")),
            _ => None,
        }
    }

    match idx.kind {
        ExprKind::Binary(op, lhs, rhs) => match op.node {
            BinOpKind::Add => {
                let offset_opt = get_start(lhs, starts)
                    .and_then(|s| get_offset(cx, rhs, starts).map(|o| (s, o)))
                    .or_else(|| get_start(rhs, starts).and_then(|s| get_offset(cx, lhs, starts).map(|o| (s, o))));

                offset_opt.map(|(s, o)| (s, Offset::positive(o)))
            },
            BinOpKind::Sub => {
                get_start(lhs, starts).and_then(|s| get_offset(cx, rhs, starts).map(|o| (s, Offset::negative(o))))
            },
            _ => None,
        },
        ExprKind::Path(..) => get_start(idx, starts).map(|s| (s, Offset::empty())),
        _ => None,
    }
}

fn get_assignment<'tcx>(e: &'tcx Expr<'tcx>) -> Option<(&'tcx Expr<'tcx>, &'tcx Expr<'tcx>)> {
    if let ExprKind::Assign(lhs, rhs, _) = e.kind {
        Some((lhs, rhs))
    } else {
        None
    }
}

/// Get assignments from the given block.
/// The returned iterator yields `None` if no assignment expressions are there,
/// filtering out the increments of the given whitelisted loop counters;
/// because its job is to make sure there's nothing other than assignments and the increments.
fn get_assignments<'a, 'tcx>(
    Block { stmts, expr, .. }: &'tcx Block<'tcx>,
    loop_counters: &'a [Start<'tcx>],
) -> impl Iterator<Item = Option<(&'tcx Expr<'tcx>, &'tcx Expr<'tcx>)>> + 'a {
    // As the `filter` and `map` below do different things, I think putting together
    // just increases complexity. (cc #3188 and #4193)
    stmts
        .iter()
        .filter_map(move |stmt| match stmt.kind {
            StmtKind::Local(..) | StmtKind::Item(..) => None,
            StmtKind::Expr(e) | StmtKind::Semi(e) => Some(e),
        })
        .chain((*expr).into_iter())
        .filter(move |e| {
            if let ExprKind::AssignOp(_, place, _) = e.kind {
                path_to_local(place).map_or(false, |id| {
                    !loop_counters
                        .iter()
                        // skip the first item which should be `StartKind::Range`
                        // this makes it possible to use the slice with `StartKind::Range` in the same iterator loop.
                        .skip(1)
                        .any(|counter| counter.id == id)
                })
            } else {
                true
            }
        })
        .map(get_assignment)
}

fn get_loop_counters<'a, 'tcx>(
    cx: &'a LateContext<'tcx>,
    body: &'tcx Block<'tcx>,
    expr: &'tcx Expr<'_>,
) -> Option<impl Iterator<Item = Start<'tcx>> + 'a> {
    // Look for variables that are incremented once per loop iteration.
    let mut increment_visitor = IncrementVisitor::new(cx);
    walk_block(&mut increment_visitor, body);

    // For each candidate, check the parent block to see if
    // it's initialized to zero at the start of the loop.
    get_enclosing_block(cx, expr.hir_id).and_then(|block| {
        increment_visitor
            .into_results()
            .filter_map(move |var_id| {
                let mut initialize_visitor = InitializeVisitor::new(cx, expr, var_id);
                walk_block(&mut initialize_visitor, block);

                initialize_visitor.get_result().map(|(_, _, initializer)| Start {
                    id: var_id,
                    kind: StartKind::Counter { initializer },
                })
            })
            .into()
    })
}<|MERGE_RESOLUTION|>--- conflicted
+++ resolved
@@ -211,11 +211,7 @@
 #[derive(Clone)]
 struct MinifyingSugg<'a>(Sugg<'a>);
 
-<<<<<<< HEAD
-impl Display for MinifyingSugg<'a> {
-=======
 impl<'a> Display for MinifyingSugg<'a> {
->>>>>>> 60e68d68
     fn fmt(&self, f: &mut std::fmt::Formatter<'_>) -> std::fmt::Result {
         self.0.fmt(f)
     }
