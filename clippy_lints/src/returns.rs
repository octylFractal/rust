use clippy_utils::diagnostics::{span_lint_and_then, span_lint_hir_and_then};
use clippy_utils::source::{snippet_opt, snippet_with_context};
use clippy_utils::visitors::{for_each_expr, Descend};
use clippy_utils::{fn_def_id, path_to_local_id};
use core::ops::ControlFlow;
use if_chain::if_chain;
use rustc_errors::Applicability;
use rustc_hir::intravisit::FnKind;
use rustc_hir::{Block, Body, Expr, ExprKind, FnDecl, HirId, LangItem, MatchSource, PatKind, QPath, StmtKind};
use rustc_lint::{LateContext, LateLintPass, LintContext};
use rustc_middle::lint::in_external_macro;
use rustc_middle::ty::subst::GenericArgKind;
use rustc_session::{declare_lint_pass, declare_tool_lint};
use rustc_span::source_map::Span;
use rustc_span::{BytePos, Pos};

declare_clippy_lint! {
    /// ### What it does
    /// Checks for `let`-bindings, which are subsequently
    /// returned.
    ///
    /// ### Why is this bad?
    /// It is just extraneous code. Remove it to make your code
    /// more rusty.
    ///
    /// ### Example
    /// ```rust
    /// fn foo() -> String {
    ///     let x = String::new();
    ///     x
    /// }
    /// ```
    /// instead, use
    /// ```
    /// fn foo() -> String {
    ///     String::new()
    /// }
    /// ```
    #[clippy::version = "pre 1.29.0"]
    pub LET_AND_RETURN,
    style,
    "creating a let-binding and then immediately returning it like `let x = expr; x` at the end of a block"
}

declare_clippy_lint! {
    /// ### What it does
    /// Checks for return statements at the end of a block.
    ///
    /// ### Why is this bad?
    /// Removing the `return` and semicolon will make the code
    /// more rusty.
    ///
    /// ### Example
    /// ```rust
    /// fn foo(x: usize) -> usize {
    ///     return x;
    /// }
    /// ```
    /// simplify to
    /// ```rust
    /// fn foo(x: usize) -> usize {
    ///     x
    /// }
    /// ```
    #[clippy::version = "pre 1.29.0"]
    pub NEEDLESS_RETURN,
    style,
    "using a return statement like `return expr;` where an expression would suffice"
}

#[derive(PartialEq, Eq, Copy, Clone)]
enum RetReplacement {
    Empty,
    Block,
    Unit,
}

impl RetReplacement {
    fn sugg_help(self) -> &'static str {
        match self {
            Self::Empty => "remove `return`",
            Self::Block => "replace `return` with an empty block",
            Self::Unit => "replace `return` with a unit value",
        }
    }
}

impl ToString for RetReplacement {
    fn to_string(&self) -> String {
        match *self {
            Self::Empty => "",
            Self::Block => "{}",
            Self::Unit => "()",
        }
        .to_string()
    }
}

declare_lint_pass!(Return => [LET_AND_RETURN, NEEDLESS_RETURN]);

impl<'tcx> LateLintPass<'tcx> for Return {
    fn check_block(&mut self, cx: &LateContext<'tcx>, block: &'tcx Block<'_>) {
        // we need both a let-binding stmt and an expr
        if_chain! {
            if let Some(retexpr) = block.expr;
            if let Some(stmt) = block.stmts.iter().last();
            if let StmtKind::Local(local) = &stmt.kind;
            if local.ty.is_none();
            if cx.tcx.hir().attrs(local.hir_id).is_empty();
            if let Some(initexpr) = &local.init;
            if let PatKind::Binding(_, local_id, _, _) = local.pat.kind;
            if path_to_local_id(retexpr, local_id);
            if !last_statement_borrows(cx, initexpr);
            if !in_external_macro(cx.sess(), initexpr.span);
            if !in_external_macro(cx.sess(), retexpr.span);
            if !local.span.from_expansion();
            then {
                span_lint_hir_and_then(
                    cx,
                    LET_AND_RETURN,
                    retexpr.hir_id,
                    retexpr.span,
                    "returning the result of a `let` binding from a block",
                    |err| {
                        err.span_label(local.span, "unnecessary `let` binding");

                        if let Some(mut snippet) = snippet_opt(cx, initexpr.span) {
                            if !cx.typeck_results().expr_adjustments(retexpr).is_empty() {
                                snippet.push_str(" as _");
                            }
                            err.multipart_suggestion(
                                "return the expression directly",
                                vec![
                                    (local.span, String::new()),
                                    (retexpr.span, snippet),
                                ],
                                Applicability::MachineApplicable,
                            );
                        } else {
                            err.span_help(initexpr.span, "this expression can be directly returned");
                        }
                    },
                );
            }
        }
    }

    fn check_fn(
        &mut self,
        cx: &LateContext<'tcx>,
        kind: FnKind<'tcx>,
        _: &'tcx FnDecl<'tcx>,
        body: &'tcx Body<'tcx>,
        _: Span,
        _: HirId,
    ) {
        match kind {
            FnKind::Closure => {
                // when returning without value in closure, replace this `return`
                // with an empty block to prevent invalid suggestion (see #6501)
                let replacement = if let ExprKind::Ret(None) = &body.value.kind {
                    RetReplacement::Block
                } else {
                    RetReplacement::Empty
                };
                check_final_expr(cx, body.value, vec![], replacement);
            },
            FnKind::ItemFn(..) | FnKind::Method(..) => {
                check_block_return(cx, &body.value.kind, vec![]);
            },
        }
    }
}

// if `expr` is a block, check if there are needless returns in it
fn check_block_return<'tcx>(cx: &LateContext<'tcx>, expr_kind: &ExprKind<'tcx>, semi_spans: Vec<Span>) {
    if let ExprKind::Block(block, _) = expr_kind {
        if let Some(block_expr) = block.expr {
            check_final_expr(cx, block_expr, semi_spans, RetReplacement::Empty);
        } else if let Some(stmt) = block.stmts.iter().last() {
            match stmt.kind {
                StmtKind::Expr(expr) => {
                    check_final_expr(cx, expr, semi_spans, RetReplacement::Empty);
                },
                StmtKind::Semi(semi_expr) => {
                    let mut semi_spans_and_this_one = semi_spans;
                    // we only want the span containing the semicolon so we can remove it later. From `entry.rs:382`
                    if let Some(semicolon_span) = stmt.span.trim_start(semi_expr.span) {
                        semi_spans_and_this_one.push(semicolon_span);
                        check_final_expr(cx, semi_expr, semi_spans_and_this_one, RetReplacement::Empty);
                    }
                },
                _ => (),
            }
        }
    }
}

fn check_final_expr<'tcx>(
    cx: &LateContext<'tcx>,
    expr: &'tcx Expr<'tcx>,
    semi_spans: Vec<Span>, /* containing all the places where we would need to remove semicolons if finding an
                            * needless return */
    replacement: RetReplacement,
) {
    let peeled_drop_expr = expr.peel_drop_temps();
    match &peeled_drop_expr.kind {
        // simple return is always "bad"
        ExprKind::Ret(ref inner) => {
            // if desugar of `do yeet`, don't lint
            if let Some(inner_expr) = inner
                && let ExprKind::Call(path_expr, _) = inner_expr.kind
<<<<<<< HEAD
                && let ExprKind::Path(QPath::LangItem(LangItem::TryTraitFromYeet, _, _)) = path_expr.kind {
                    return;
            }
            if cx.tcx.hir().attrs(expr.hir_id).is_empty() {
                let borrows = inner.map_or(false, |inner| last_statement_borrows(cx, inner));
                if !borrows {
                    // check if expr return nothing
                    let ret_span = if inner.is_none() && replacement == RetReplacement::Empty {
                        extend_span_to_previous_non_ws(cx, peeled_drop_expr.span)
                    } else {
                        peeled_drop_expr.span
                    };

                    emit_return_lint(cx, ret_span, semi_spans, inner.as_ref().map(|i| i.span), replacement);
                }
=======
                && let ExprKind::Path(QPath::LangItem(LangItem::TryTraitFromYeet, _, _)) = path_expr.kind
            {
                return;
            }
            if !cx.tcx.hir().attrs(expr.hir_id).is_empty() {
                return;
>>>>>>> f9ca9d41
            }
            let borrows = inner.map_or(false, |inner| last_statement_borrows(cx, inner));
            if borrows {
                return;
            }
            // check if expr return nothing
            let ret_span = if inner.is_none() && replacement == RetReplacement::Empty {
                extend_span_to_previous_non_ws(cx, peeled_drop_expr.span)
            } else {
                peeled_drop_expr.span
            };

            emit_return_lint(cx, ret_span, semi_spans, inner.as_ref().map(|i| i.span), replacement);
        },
        ExprKind::If(_, then, else_clause_opt) => {
            check_block_return(cx, &then.kind, semi_spans.clone());
            if let Some(else_clause) = else_clause_opt {
                check_block_return(cx, &else_clause.kind, semi_spans);
            }
        },
        // a match expr, check all arms
        // an if/if let expr, check both exprs
        // note, if without else is going to be a type checking error anyways
        // (except for unit type functions) so we don't match it
        ExprKind::Match(_, arms, MatchSource::Normal) => {
            for arm in arms.iter() {
                check_final_expr(cx, arm.body, semi_spans.clone(), RetReplacement::Unit);
            }
        },
        // if it's a whole block, check it
        other_expr_kind => check_block_return(cx, other_expr_kind, semi_spans),
    }
}

fn emit_return_lint(
    cx: &LateContext<'_>,
    ret_span: Span,
    semi_spans: Vec<Span>,
    inner_span: Option<Span>,
    replacement: RetReplacement,
) {
    if ret_span.from_expansion() {
        return;
    }
    let mut applicability = Applicability::MachineApplicable;
    let return_replacement = inner_span.map_or_else(
        || replacement.to_string(),
        |inner_span| {
            let (snippet, _) = snippet_with_context(cx, inner_span, ret_span.ctxt(), "..", &mut applicability);
            snippet.to_string()
        },
    );
    let sugg_help = if inner_span.is_some() {
        "remove `return`"
    } else {
        replacement.sugg_help()
    };
    span_lint_and_then(cx, NEEDLESS_RETURN, ret_span, "unneeded `return` statement", |diag| {
        diag.span_suggestion_hidden(ret_span, sugg_help, return_replacement, applicability);
        // for each parent statement, we need to remove the semicolon
        for semi_stmt_span in semi_spans {
            diag.tool_only_span_suggestion(semi_stmt_span, "remove this semicolon", "", applicability);
        }
    });
}

fn last_statement_borrows<'tcx>(cx: &LateContext<'tcx>, expr: &'tcx Expr<'tcx>) -> bool {
    for_each_expr(expr, |e| {
        if let Some(def_id) = fn_def_id(cx, e)
            && cx
                .tcx
                .fn_sig(def_id)
                .skip_binder()
                .output()
                .walk()
                .any(|arg| matches!(arg.unpack(), GenericArgKind::Lifetime(_)))
        {
            ControlFlow::Break(())
        } else {
            ControlFlow::Continue(Descend::from(!e.span.from_expansion()))
        }
    })
    .is_some()
}

// Go backwards while encountering whitespace and extend the given Span to that point.
fn extend_span_to_previous_non_ws(cx: &LateContext<'_>, sp: Span) -> Span {
    if let Ok(prev_source) = cx.sess().source_map().span_to_prev_source(sp) {
        let ws = [' ', '\t', '\n'];
        if let Some(non_ws_pos) = prev_source.rfind(|c| !ws.contains(&c)) {
            let len = prev_source.len() - non_ws_pos - 1;
            return sp.with_lo(sp.lo() - BytePos::from_usize(len));
        }
    }

    sp
}<|MERGE_RESOLUTION|>--- conflicted
+++ resolved
@@ -210,30 +210,12 @@
             // if desugar of `do yeet`, don't lint
             if let Some(inner_expr) = inner
                 && let ExprKind::Call(path_expr, _) = inner_expr.kind
-<<<<<<< HEAD
-                && let ExprKind::Path(QPath::LangItem(LangItem::TryTraitFromYeet, _, _)) = path_expr.kind {
-                    return;
-            }
-            if cx.tcx.hir().attrs(expr.hir_id).is_empty() {
-                let borrows = inner.map_or(false, |inner| last_statement_borrows(cx, inner));
-                if !borrows {
-                    // check if expr return nothing
-                    let ret_span = if inner.is_none() && replacement == RetReplacement::Empty {
-                        extend_span_to_previous_non_ws(cx, peeled_drop_expr.span)
-                    } else {
-                        peeled_drop_expr.span
-                    };
-
-                    emit_return_lint(cx, ret_span, semi_spans, inner.as_ref().map(|i| i.span), replacement);
-                }
-=======
                 && let ExprKind::Path(QPath::LangItem(LangItem::TryTraitFromYeet, _, _)) = path_expr.kind
             {
                 return;
             }
             if !cx.tcx.hir().attrs(expr.hir_id).is_empty() {
                 return;
->>>>>>> f9ca9d41
             }
             let borrows = inner.map_or(false, |inner| last_statement_borrows(cx, inner));
             if borrows {
